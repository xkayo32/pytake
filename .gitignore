# Environment Variables
.env
.env.local
.env.*.local
.env.secure
!.env.example
!.env.development
!.env.docker

# Security - NEVER commit these files
SECURITY_CREDENTIALS.md
CREDENTIALS.md
**/credentials.*
# Block secret config files but allow endpoint modules
**/secrets.*.* 
!**/endpoints/secrets.py
*.key
*.pem
*.crt
*.p12

# IDE
.vscode/
.idea/
*.swp
*.swo
*~
.DS_Store

# Logs
logs/
*.log
npm-debug.log*
yarn-debug.log*
yarn-error.log*

# Dependencies
node_modules/
vendor/
target/

# Build outputs
dist/
build/
out/
.next/
frontend/.next/
frontend/.next.broken/
*.next*
*.exe
*.dll
*.so
*.dylib
*.bin

# Temporary files
tmp/
temp/
*.tmp
*.temp
*.cache

# Frontend
frontend_old/

# Docker
docker-compose.override.yml

# Certificates
*.pem
*.key
*.crt
ssl/

# Backups
*.backup
*.bak
*.old

# Python
__pycache__/
*.py[cod]
*$py.class
*.egg-info/
.venv/
venv/

# Rust
Cargo.lock
target/

# Database
*.db
*.sqlite
*.sqlite3

# Uploads
uploads/
media/certbot/

# Claude AI Assistant
.claude/
*.claude
.claude*
CLAUDE.md
*.claude.md
<<<<<<< HEAD
nul

# SSL Certificates (Let's Encrypt)
certbot/
=======

# SSL/TLS Certificates - Let's Encrypt
certbot/conf/live/*/
certbot/conf/archive/*/
certbot/conf/renewal/
certbot/conf/accounts/
>>>>>>> 90225e17
<|MERGE_RESOLUTION|>--- conflicted
+++ resolved
@@ -104,16 +104,9 @@
 .claude*
 CLAUDE.md
 *.claude.md
-<<<<<<< HEAD
-nul
-
-# SSL Certificates (Let's Encrypt)
-certbot/
-=======
 
 # SSL/TLS Certificates - Let's Encrypt
 certbot/conf/live/*/
 certbot/conf/archive/*/
 certbot/conf/renewal/
 certbot/conf/accounts/
->>>>>>> 90225e17
